--- conflicted
+++ resolved
@@ -22,7 +22,6 @@
 import time
 from typing import Optional
 
-import bittensor as bt
 import hivemind
 import torch
 from bitarray import bitarray
@@ -34,28 +33,18 @@
 from hivemind.utils.streaming import combine_from_streaming
 from transformers import AutoModelForCausalLM
 
+import bittensor as bt
 from distributed_training import __spec_version__, __version__
 from distributed_training.base.validator import BaseValidatorNeuron
 from distributed_training.data.dataset import DataLoader
-from distributed_training.utils.gradient_averager import (
-    DTGradientAverager,
-)
-from distributed_training.utils.state_loader import (
-    load_state_from_peer,
-)
-
+from distributed_training.utils.gradient_averager import DTGradientAverager
+from distributed_training.utils.misc import (AsyncDendritePool, init_dht,
+                                             load_wandb, setup_logging, warmup)
 from distributed_training.utils.progress_tracker import (
     GlobalTrainingProgress, LocalTrainingProgress, update_global_tracker_state)
 from distributed_training.utils.state_loader import load_state_from_peer
 from distributed_training.utils.uids import map_uid_to_peerid
 from distributed_training.validator import forward
-<<<<<<< HEAD
-from distributed_training.utils.misc import (AsyncDendritePool, init_dht,
-                                             load_wandb, setup_logging, warmup)
-=======
-from bitsandbytes.optim import LAMB
-from distributed_training import __version__, __spec_version__
->>>>>>> a1692526
 
 logger = get_logger(__name__)
 
