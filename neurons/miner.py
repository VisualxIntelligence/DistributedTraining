--- conflicted
+++ resolved
@@ -47,106 +47,11 @@
 
         # TODO(developer): Anything specific to your use case you can do here
 
-<<<<<<< HEAD
-def get_config():
-    # Step 2: Set up the configuration parser
-    # This function initializes the necessary command-line arguments.
-    # Using command-line arguments allows users to customize various miner settings.
-    parser = argparse.ArgumentParser()
-    # TODO(developer): Adds your custom miner arguments to the parser.
-    parser.add_argument('--custom', default='my_custom_value', help='Adds a custom value to the parser.')
-    # Adds override arguments for network and netuid.
-    parser.add_argument( '--netuid', type = int, default = 1, help = "The chain subnet uid." )
-    parser.add_argument( '--axon.port', type = int, default = 8091)
-    # Adds subtensor specific arguments i.e. --subtensor.chain_endpoint ... --subtensor.network ...
-    bt.subtensor.add_args(parser)
-    # Adds logging specific arguments i.e. --logging.debug ..., --logging.trace .. or --logging.logging_dir ...
-    bt.logging.add_args(parser)
-    # Adds wallet specific arguments i.e. --wallet.name ..., --wallet.hotkey ./. or --wallet.path ...
-    bt.wallet.add_args(parser)
-    # Adds axon specific arguments i.e. --axon.port ...
-    bt.axon.add_args(parser)
-    # Activating the parser to read any command-line inputs.
-    # To print help message, run python3 template/miner.py --help
-    config = bt.config(parser)
-
-    # Step 3: Set up logging directory
-    # Logging captures events for diagnosis or understanding miner's behavior.
-    config.full_path = os.path.expanduser(
-        "{}/{}/{}/netuid{}/{}".format(
-            config.logging.logging_dir,
-            config.wallet.name,
-            config.wallet.hotkey,
-            config.netuid,
-            'miner',
-        )
-    )
-    # Ensure the directory for logging exists, else create one.
-    if not os.path.exists(config.full_path): os.makedirs(config.full_path, exist_ok=True)
-    return config
-
-
-# Main takes the config and starts the miner.
-async def main( config ):
-
-    # Activating Bittensor's logging with the set configurations.
-    bt.logging(config=config, logging_dir=config.full_path)
-    bt.logging.info(f"Running miner for subnet: {config.netuid} on network: {config.subtensor.chain_endpoint} with config:")
-
-    # This logs the active configuration to the specified logging directory for review.
-    bt.logging.info(config)
-
-    # Step 4: Initialize Bittensor miner objects
-    # These classes are vital to interact and function within the Bittensor network.
-    bt.logging.info("Setting up bittensor objects.")
-
-    # Wallet holds cryptographic information, ensuring secure transactions and communication.
-    wallet = bt.wallet( config = config )
-    bt.logging.info(f"Wallet: {wallet}")
-
-    # subtensor manages the blockchain connection, facilitating interaction with the Bittensor blockchain.
-    subtensor = bt.subtensor( config = config )
-    bt.logging.info(f"Subtensor: {subtensor}")
-
-    # metagraph provides the network's current state, holding state about other participants in a subnet.
-    metagraph = subtensor.metagraph(config.netuid)
-    bt.logging.info(f"Metagraph: {metagraph}")
-
-    if wallet.hotkey.ss58_address not in metagraph.hotkeys:
-        bt.logging.error(f"\nYour validator: {wallet} if not registered to chain connection: {subtensor} \nRun btcli register and try again. ")
-        exit()
-    else:
-        # Each miner gets a unique identity (UID) in the network for differentiation.
-        my_subnet_uid = metagraph.hotkeys.index(wallet.hotkey.ss58_address)
-        bt.logging.info(f"Running miner on uid: {my_subnet_uid}")
-
-    # Step 4: Set up miner functionalities
-    # The following functions control the miner's response to incoming requests.
-    # The blacklist function decides if a request should be ignored.
-    def blacklist_fn( synapse: template.train.Train ) -> typing.Tuple[bool, str]:
-        # TODO(developer): Define how miners should blacklist requests. This Function 
-        # Runs before the synapse data has been deserialized (i.e. before synapse.data is available).
-        # The synapse is instead contructed via the headers of the request. It is important to blacklist
-        # requests before they are deserialized to avoid wasting resources on requests that will be ignored.
-        # Below: Check that the hotkey is a registered entity in the metagraph.
-        if synapse.dendrite.hotkey not in metagraph.hotkeys:
-            # Ignore requests from unrecognized entities.
-            bt.logging.trace(f'Blacklisting unrecognized hotkey {synapse.dendrite.hotkey}')
-            return True, "Unrecognized hotkey"
-        # TODO(developer): In practice it would be wise to blacklist requests from entities that 
-        # are not validators, or do not have enough stake. This can be checked via metagraph.S
-        # and metagraph.validator_permit. You can always attain the uid of the sender via a
-        # metagraph.hotkeys.index( synapse.dendrite.hotkey ) call.
-        # Otherwise, allow the request to be processed further.
-        bt.logging.trace(f'Not Blacklisting recognized hotkey {synapse.dendrite.hotkey}')
-        return False, "Hotkey recognized!"
-=======
     async def forward(
         self, synapse: template.protocol.Train
     ) -> template.protocol.Train:
         """
         Processes the incoming 'Train' synapse by performing a training run
->>>>>>> 943234f7
 
         Args:
             synapse (template.protocol.Train): The synapse object containing the 'dataset_indices' data.
@@ -164,7 +69,6 @@
 
         # Add a while True: loop here or sth?
         # Set up a decentralized optimizer that will average with peers in background
-<<<<<<< HEAD
 
         opt = hivemind.Optimizer(
             dht=dht,                  # use a DHT that is connected with other peers
@@ -179,23 +83,6 @@
         )
         
 
-=======
-        # breakpoint()
-        # opt = hivemind.Optimizer(dht=dht, run_id="test", batch_size_per_step=32, target_batch_size=10000, optimizer=opt, use_local_updates=True, matchmaking_time=3.0, averaging_timeout=10.0, verbose=True)
-
-        # opt = hivemind.Optimizer(
-        #     dht=dht,                  # use a DHT that is connected with other peers
-        #     run_id=synapse.run_id,    # unique identifier of this collaborative run
-        #     batch_size_per_step=32,   # each call to opt.step adds this many samples towards the next epoch
-        #     target_batch_size=10000,  # after peers collectively process this many samples, average weights and begin the next epoch
-        #     optimizer=opt,            # wrap the SGD optimizer defined above
-        #     use_local_updates=True,   # perform optimizer steps with local gradients, average parameters in background
-        #     matchmaking_time=3.0,     # when averaging parameters, gather peers in background for up to this many seconds
-        #     averaging_timeout=10.0,   # give up on averaging if not successful in this many seconds
-        #     verbose=True              # print logs incessently
-        # )
-        # breakpoint()
->>>>>>> 943234f7
         tokenizer = AutoTokenizer.from_pretrained(synapse.model_name)
         
         # Add the EOS token as PAD token to ensure our dataloader doesn't throw an error for sequences of unequal length
@@ -215,13 +102,8 @@
         encoded_dataset = dataset.map(encode, batched=True)
         
         # Create a PyTorch DataLoader
-<<<<<<< HEAD
         dataloader = DataLoader(encoded_dataset, batch_size=synapse.batch_size, collate_fn=default_data_collator)
 
-=======
-        dataloader = DataLoader(encoded_dataset, batch_size=synapse.batch_size)
-        # breakpoint()
->>>>>>> 943234f7
         # Train data for one epoch
         for step, batch in enumerate(dataloader):
             
@@ -250,66 +132,6 @@
         # breakpoint()
         return synapse
 
-<<<<<<< HEAD
-    # Step 5: Build and link miner functions to the axon.
-    # The axon handles request processing, allowing validators to send this process requests.
-    axon = bt.axon( 
-        wallet = wallet,
-        port=config.axon.port
-    )
-
-    bt.logging.info(f"Axon {axon}")
-
-    # Attach determiners which functions are called when servicing a request.
-    bt.logging.info(f"Attaching forward function to axon.")
-    axon.attach(
-        forward_fn = train,
-        blacklist_fn = blacklist_fn,
-        priority_fn = priority_fn,
-    )
-
-    # Serve passes the axon information to the network + netuid we are hosting on.
-    # This will auto-update if the axon port of external ip have changed.
-    bt.logging.info(f"Serving axon {train} on network: {config.subtensor.chain_endpoint} with netuid: {config.netuid}")
-    axon.serve( netuid = config.netuid, subtensor = subtensor )
-    
-    # Start  starts the miner's axon, making it active on the network.
-    bt.logging.info(f"Starting axon server on port: {config.axon.port}")
-    axon.start()
-    # Step 6: Keep the miner alive
-    time.sleep(2)
-    # This loop maintains the miner's operations until intentionally stopped.
-    bt.logging.info(f"Starting main loop")
-    step = 0
-    while True:
-        try:
-            # TODO(developer): Define any additional operations to be performed by the miner.
-            # Below: Periodically update our knowledge of the network graph.
-            if step % 5 == 0:
-                metagraph = subtensor.metagraph(config.netuid)
-                log =  (f'Step:{step} | '\
-                        f'Block:{metagraph.block.item()} | '\
-                        f'Stake:{metagraph.S[my_subnet_uid]} | '\
-                        f'Rank:{metagraph.R[my_subnet_uid]} | '\
-                        f'Trust:{metagraph.T[my_subnet_uid]} | '\
-                        f'Consensus:{metagraph.C[my_subnet_uid] } | '\
-                        f'Incentive:{metagraph.I[my_subnet_uid]} | '\
-                        f'Emission:{metagraph.E[my_subnet_uid]}')
-                bt.logging.info(log)
-            step += 1
-            time.sleep(1)
-            
-
-        # If someone intentionally stops the miner, it'll safely terminate operations.
-        except KeyboardInterrupt:
-            axon.stop()
-            bt.logging.success('Miner killed by keyboard interrupt.')
-            break
-        # In case of unforeseen errors, the miner will log the error and continue operations.
-        except Exception as e:
-            bt.logging.error(traceback.format_exc())
-            continue
-=======
 
     async def blacklist(
         self, synapse: template.protocol.Train
@@ -385,7 +207,6 @@
             f"Prioritizing {synapse.dendrite.hotkey} with value: ", prirority
         )
         return prirority
->>>>>>> 943234f7
 
 
 # This is the main function, which runs the miner.
