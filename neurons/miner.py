# The MIT License (MIT)
# Copyright © 2023 Yuma Rao
# Copyright © 2023 KMFODA

# Permission is hereby granted, free of charge, to any person obtaining a copy of this software and associated
# documentation files (the “Software”), to deal in the Software without restriction, including without limitation
# the rights to use, copy, modify, merge, publish, distribute, sublicense, and/or sell copies of the Software,
# and to permit persons to whom the Software is furnished to do so, subject to the following conditions:

# The above copyright notice and this permission notice shall be included in all copies or substantial portions of
# the Software.

# THE SOFTWARE IS PROVIDED “AS IS”, WITHOUT WARRANTY OF ANY KIND, EXPRESS OR IMPLIED, INCLUDING BUT NOT LIMITED TO
# THE WARRANTIES OF MERCHANTABILITY, FITNESS FOR A PARTICULAR PURPOSE AND NONINFRINGEMENT. IN NO EVENT SHALL
# THE AUTHORS OR COPYRIGHT HOLDERS BE LIABLE FOR ANY CLAIM, DAMAGES OR OTHER LIABILITY, WHETHER IN AN ACTION
# OF CONTRACT, TORT OR OTHERWISE, ARISING FROM, OUT OF OR IN CONNECTION WITH THE SOFTWARE OR THE USE OR OTHER
# DEALINGS IN THE SOFTWARE.

import asyncio
import base64
import copy
import random
import time
import typing

import bittensor as bt
import hivemind
import numpy as np
import torch
from bitarray import bitarray
from bitsandbytes.optim import LAMB
from hivemind.averaging.group_info import GroupInfo
from hivemind.p2p import PeerID
from transformers import AutoModelForCausalLM

import distributed_training

# import base miner class which takes care of most of the boilerplate
from distributed_training.base.miner import BaseMinerNeuron
from distributed_training.data.dataset import DataLoader
from distributed_training.utils.gradient_averager import (
    DTGradientAverager,
)
from distributed_training.utils.state_loader import (
    load_state_from_peer,
)

from distributed_training.utils.progress_tracker import (
    GlobalTrainingProgress,
    LocalTrainingProgress,
    update_global_tracker_state,
)
from distributed_training.utils.misc import (
    get_bandwidth,
    init_dht,
    load_wandb,
    setup_logging,
)
from distributed_training.utils.uids import map_uid_to_peerid
from bitsandbytes.optim import LAMB
from distributed_training import __version__, __spec_version__


class Miner(BaseMinerNeuron):
    def __init__(self, config=None):
        super(Miner, self).__init__(config=config)

        # Init Logging
        setup_logging(
            network=self.config.subtensor.network,
            netuid=self.config.netuid,
            hotkey=self.wallet.hotkey.ss58_address,
            version=__version__,
            spec_version=__spec_version__,
            run_id=None,
            ip=self.config.axon.ip
            if self.config.axon.ip != "[::]"
            else bt.utils.networking.get_external_ip(),
            port=self.config.axon.port,
            uid=self.metagraph.hotkeys.index(self.wallet.hotkey.ss58_address),
            neuron_type="miner",
        )

        # Init DHT
        init_dht(self)

        # Init Local & Global Progress
        self.local_progress = LocalTrainingProgress(
            peer_id=self.dht.peer_id.to_bytes(),
            epoch=0,
            samples_accumulated=0,
            samples_per_second=0.0,
            time=0.0,
            client_mode=False,
        )
        self.global_progress = GlobalTrainingProgress(epoch=0, samples_accumulated=0)
        update_global_tracker_state(self)

        # Init Device & Model
        self.device = self.config.neuron.device
        if self.global_progress.epoch is None:
            bt.logging.error(
                f"Model Tag Is None. Make Sure You Are Using The Correct Model Name"
            )
        self.model = (
            AutoModelForCausalLM.from_pretrained(
                self.config.neuron.model_name,
                revision=str(self.global_progress.epoch),
                trust_remote_code=True,
            )
            if self.global_progress.epoch
            else AutoModelForCausalLM.from_pretrained(
                self.config.neuron.model_name, trust_remote_code=True
            )
        )

        # Move the model to the appropriate device
        self.model = self.model.to(self.device)

        # Init UID
        self.uid = self.metagraph.hotkeys.index(self.wallet.hotkey.ss58_address)

        # Set weight decay of specific layers:
        optim_groups = [
            {
                "params": [p for _, p in self.model.named_parameters() if p.dim() >= 2],
                "weight_decay": 0.1,
            },
            {
                "params": [p for _, p in self.model.named_parameters() if p.dim() < 2],
                "weight_decay": 0.0,
            },
        ]

        # Set up a decentralized optimizer that will average with peers in background
<<<<<<< HEAD
        self.opt = LAMB(optim_groups, lr=self.config.neuron.learning_rate)
=======
        self.opt = LAMB(self.model.parameters(), lr=self.config.neuron.learning_rate)
>>>>>>> a1692526

        # Init Gradient Averager
        self.grad_averager = DTGradientAverager(
            self.model.parameters(),  # TODO Set to optim_groups too?
            dht=self.dht,
            prefix=f"{self.config.neuron.run_id}_grad_averager",
            compression=hivemind.Uniform8BitQuantization(),
            next_chunk_timeout=30.0,
            barrier_timeout=40.0,
            start=True,
        )

        self.loop = asyncio.new_event_loop()
        self._p2p = self.loop.run_until_complete(self.dht.replicate_p2p())
        self.peer_list = self.loop.run_until_complete(self._p2p.list_peers())
        self.peer_id = self.dht.peer_id
        self.get_stub = self.grad_averager.get_stub
        self.serializer = self.grad_averager.serializer

        # Create mapping between uids to peerids
        self.uids_to_peerids = self.loop.run_until_complete(
            map_uid_to_peerid(self, range(0, self.metagraph.n))
        )
        max_retries = 3
        retries = 0
        while all(value is None for value in self.uids_to_peerids.values()) and (
            retries >= max_retries
        ):
            for retries in range(0, max_retries):
                self.uids_to_peerids = self.loop.run_until_complete(
                    map_uid_to_peerid(self, range(0, self.metagraph.n))
                )
                time.sleep(1)
        self.uids_to_peerids[self.uid] = self.dht.peer_id
        bt.logging.info(f"UID To PeerID Mapping: {self.uids_to_peerids}")

        # Load dataset
        self.dataset_loader = ()
        dataset_length = DataLoader.max_pages
        self.dataset_indices = bitarray(dataset_length)

        # Init Wandb
        if not self.config.neuron.dont_wandb_log:
            self.wandb = load_wandb(
                self, self.config, self.wallet, "miner", str(self.dht.peer_id)
            )

        # Load state from peers if miner is not on latest global epoch
        if self.local_progress.epoch != self.global_progress.epoch:
            load_state_from_peer(self, epoch=self.global_progress.epoch)

    def get_miner_info(self):
        return {
            "block": self.metagraph.block.item(),
            "stake": self.metagraph.stake[self.uid],
            "trust": self.metagraph.trust[self.uid],
            "consensus": self.metagraph.consensus[self.uid],
            "incentive": self.metagraph.incentive[self.uid],
            "emissions": self.metagraph.emission[self.uid],
        }

    async def is_alive(
        self, synapse: distributed_training.protocol.IsAlive
    ) -> distributed_training.protocol.IsAlive:
        bt.logging.info("Responded to be Active")
        synapse.completion = "True"
        synapse.epoch = self.local_progress.epoch
        return synapse

    async def all_reduce(
        self, synapse: distributed_training.protocol.AllReduce
    ) -> distributed_training.protocol.AllReduce:
        bt.logging.info("Received All Reduce Call")

        custom_group = GroupInfo(
            base64.b64decode(synapse.group.group_id),
            tuple([PeerID.from_base58(i) for i in synapse.group.peer_ids]),
            gathered=None,
        )
        failed_gradient_all_reduce = False

        # Update mapping of uids to peerids
        self.uids_to_peerids = await map_uid_to_peerid(self, range(0, self.metagraph.n))
        self.uids_to_peerids[self.uid] = self.dht.peer_id
        bt.logging.info(f"UID To PeerID Mapping: {self.uids_to_peerids}")
        # Map uids to peerids
        self.peerids_to_uids = {
            str(value): key for key, value in self.uids_to_peerids.items()
        }
        try:
            bt.logging.info("Performing Gradient Averaging")
            self.grad_averager.step(
<<<<<<< HEAD
                custom_group_info=custom_group,
                timeout=(synapse.timeout),
                peerids_to_uids=self.peerids_to_uids,
=======
                timeout=(synapse.timeout - 20),
>>>>>>> a1692526
            )
            with self.grad_averager.use_averaged_gradients():  # this will fill param.grads with aggregated gradients
                bt.logging.info("Model Weights Before Optimizer Step")
                current_model_weights_sample = copy.copy(
                    [layer for layer in self.model.parameters()][-2][-10:].tolist()
                )
                bt.logging.info(current_model_weights_sample)
                bt.logging.info("Model Gradients Before Optimizer Step")
                # Copy gradients
                gradients = tuple(
                    (
                        param.grad.detach().cpu().clone()
                        if param.grad is not None
                        else torch.zeros_like(param)
                    )
                    for param in self.model.parameters()
                )
                bt.logging.info(gradients[-1][-10:])
                if synapse.learning_rate is not None:
                    bt.logging.info(
                        f"Updating Optimizer Learning Rate To: {synapse.learning_rate}"
                    )
                    for param_group in self.opt.param_groups:
                        param_group["lr"] = synapse.learning_rate
                bt.logging.info("Performing Optimizer Step")
                self.opt.step()

            bt.logging.info("Model Weights After Optimizer Step")
            new_model_weights_sample = copy.copy(
                [layer for layer in self.model.parameters()][-2][-10:].tolist()
            )
            bt.logging.info(new_model_weights_sample)

            if new_model_weights_sample == current_model_weights_sample:
                bt.logging.info(
                    "Averaging Failed. Model Weights Haven't Changed. Loading Latest Model State."
                )
                failed_gradient_all_reduce = True
                load_state_from_peer(self, epoch=self.local_progress.epoch + 1)

            elif sum(np.isnan(new_model_weights_sample)) > 1:
                bt.logging.info(
                    "Averaging Failed. Model Weights Corrupted With NaNs After Running The Optimizer Step. Loading Latest Model State."
                )
                failed_gradient_all_reduce = True
                state_loaded = load_state_from_peer(
                    self, epoch=self.local_progress.epoch + 1
                )
                if not state_loaded:
                    state_loaded = load_state_from_peer(
                        self, epoch=self.local_progress.epoch
                    )

            else:
                self.grad_averager.reset_accumulated_grads_()  # prepare for next step
                self.local_progress.epoch += 1
                self.local_progress.samples_accumulated = 0
                synapse.completion = "True"

        except Exception as e:
            bt.logging.info(
                f"Gradient Averaging Step Failed With Error: {e}. Loading Latest Model State."
            )
            failed_gradient_all_reduce = True
            update_global_tracker_state(self)
            load_state_from_peer(self, epoch=self.local_progress.epoch + 1)
            synapse.completion = "False"

        if failed_gradient_all_reduce:
            # with self.grad_averager.use_averaged_gradients():
            self.opt.zero_grad(set_to_none=True)
            bt.logging.info("Optimizer Gradients Zeroed")

        return synapse

    async def forward(
        self, synapse: distributed_training.protocol.Train
    ) -> distributed_training.protocol.Train:
        """
        Processes the incoming 'Train' synapse by performing a training run

        Args:
            synapse (distributed_training.protocol.Train): The synapse object containing the 'dataset_indices' data.

        Returns:
            distributed_training.protocol.Train: The synapse object with the 'loss' field set to models loss.
        """
        update_global_tracker_state(self)
        if (self.local_progress.epoch != self.global_progress.epoch) or (
            sum(
                np.isnan(
                    [layer for layer in self.model.parameters()][-2][-10:].tolist()
                )
            )
            > 1
        ):
            bt.logging.info(
                "Local Epoch Behind Global Epoch. Loading Latest Model State."
            )
            load_state_from_peer(self, epoch=self.global_progress.epoch)

        search_start = random.choice(
            range(
                len(self.dataset_indices)
                - self.config.neuron.training_examples_per_miner
                + 1
            )
        )
        start = self.dataset_indices.index(
            bitarray("0" * self.config.neuron.training_examples_per_miner), search_start
        )
        group = [
            i
            for i in range(
                start, start + self.config.neuron.training_examples_per_miner
            )
        ]
        self.dataset_indices[group] = True

        # Create Dataloader
        dataloader = DataLoader(
            batch_size=self.config.neuron.local_batch_size_train,
            sequence_length=1024,
            rows=group,
        )

        total_loss = 0
        index = 0
        grad_accum_steps = self.config.neuron.global_batch_size_train // (
            self.config.neuron.local_batch_size_train
            * self.config.neuron.training_examples_per_miner
        )

        # Train data for one epoch
        for index, batch in enumerate(dataloader):
            # Extract inputs and labels
            inputs = batch[0].to(self.device)
            labels = batch[1].to(self.device)

            # Zero Gradients
            self.opt.zero_grad()

<<<<<<< HEAD
            # Zero Gradients
            self.opt.zero_grad(
                set_to_none=True  # Potential memory save setting to None
            )

            # Forward pass with potential mixed precision
            # with torch.autocast(device_type='cuda', dtype=torch.bfloat16):
            outputs = self.model(input_ids=inputs, labels=inputs)
            loss = outputs.loss
            scaled_loss = (  # TODO Consider dividing by world_size too
                loss
                / self.config.neuron.global_batch_size_train
                / self.config.neuron.local_batch_size_train  # We dont divide by len(input) as global_batch_size_train already reflects that (million tokens/token len)
            )
=======
            # Forward pass
            outputs = self.model(input_ids=inputs, labels=labels)

            # Normalize loss to account for batch accumulation
            loss = outputs[1]
>>>>>>> a1692526

            # Accumulate Total Loss
            total_loss += loss.detach().item()

            # Backward Pass
<<<<<<< HEAD
            scaled_loss.backward()
=======
            loss.backward()
>>>>>>> a1692526

            # Accumulate Gradients
            self.grad_averager.accumulate_grads_(batch_size=len(inputs))

            # Update Tracker
            self.local_progress.samples_accumulated += 1

            # Log accumulation status
<<<<<<< HEAD
            bt.logging.info(
                f"Index: {index} | Loss: {outputs.loss.detach().item():.2f}"
            )

=======
            bt.logging.info(f"Index: {index} | Loss: {loss.detach().item():.2f}")
>>>>>>> a1692526
            if not self.config.neuron.dont_wandb_log:
                self.wandb.log(
                    {
                        "loss": loss.detach().item(),
                        "local_epoch": self.local_progress.epoch,
                        "global_epoch": self.global_progress.epoch,
                    }
                )
        # Copy gradients
        gradients = tuple(
            (
                param.grad.detach().cpu().clone()
                if param.grad is not None
                else torch.zeros_like(param)
            )
            for param in self.model.parameters()
        )

        # Copy gradients
        gradients = tuple(
            (
                param.grad.detach().cpu().clone()
                if param.grad is not None
                else torch.zeros_like(param)
            )
            for param in self.model.parameters()
        )

        if synapse.gradient_test_index > len(gradients):
            bt.logging.error(
                f"Request Received From A Validator Running {synapse.model_name} Whilst Current Miner Is Running {self.model.name_or_path}."
            )
            synapse.model_name = self.model.name_or_path
            return synapse
        else:
            # Store summed random gradients in the synapse
            synapse.gradients = float(
                torch.sum(torch.abs(gradients[synapse.gradient_test_index]))
            )

            average_loss = total_loss / (index + 1)
            synapse.loss = average_loss
            synapse.dataset_indices = group

            event = {}
            event.update(self.get_miner_info())
            try:
                event.update(get_bandwidth())
            except:
                bt.logging.info("Error getting bandwidth metrics")
            event.update({"steps": index})

            if not self.config.neuron.dont_wandb_log:
                self.wandb.log(event)

            return synapse

    def warmup(
        self,
    ):
        (self)

    async def blacklist_base(self, synapse) -> typing.Tuple[bool, str]:
        """
        Determines whether an incoming request should be blacklisted and thus ignored. Your implementation should
        define the logic for blacklisting requests based on your needs and desired security parameters.

        Blacklist runs before the synapse data has been deserialized (i.e. before synapse.data is available).
        The synapse is instead contructed via the headers of the request. It is important to blacklist
        requests before they are deserialized to avoid wasting resources on requests that will be ignored.

        Args:
            synapse (distributed_training.protocol.Train): A synapse object constructed from the headers of the incoming request.

        Returns:
            Tuple[bool, str]: A tuple containing a boolean indicating whether the synapse's hotkey is blacklisted,
                            and a string providing the reason for the decision.

        This function is a security measure to prevent resource wastage on undesired requests. It should be enhanced
        to include checks against the metagraph for entity registration, validator status, and sufficient stake
        before deserialization of synapse data to minimize processing overhead.

        Example blacklist logic:
        - Reject if the hotkey is not a registered entity within the metagraph.
        - Consider blacklisting entities that are not validators or have insufficient stake.

        In practice it would be wise to blacklist requests from entities that are not validators, or do not have
        enough stake. This can be checked via metagraph.S and metagraph.validator_permit. You can always attain
        the uid of the sender via a metagraph.hotkeys.index( synapse.dendrite.hotkey ) call.

        Otherwise, allow the request to be processed further.
        """
        hotkey = synapse.dendrite.hotkey
        synapse_type = type(synapse).__name__

        uid = None
        axon = None
        for _uid, _axon in enumerate(self.metagraph.axons):
            if _axon.hotkey == hotkey:
                uid = _uid
                axon = _axon
                break

        if uid is None:
            bt.logging.trace(
                f"Blacklisting unrecognized hotkey: {synapse.dendrite.hotkey}"
            )
            return (
                True,
                f"Blacklisted a non registered hotkey's {synapse_type} request from {hotkey}",
            )

        if self.config.blacklist.force_validator_permit and (
            not self.config.blacklist.allow_non_registered
        ):
            # Check stake if uid is recognize
            tao = self.metagraph.neurons[uid].stake.tao
            if tao < self.config.neuron.vpermit_tao_limit:
                return (
                    True,
                    f"Blacklisted a low stake {synapse_type} request: {tao} < {self.config.neuron.vpermit_tao_limit} from {hotkey}",
                )

        if synapse.dendrite.hotkey not in self.metagraph.hotkeys:
            # Ignore requests from unrecognized entities.
            bt.logging.trace(
                f"Blacklisting unrecognized hotkey {synapse.dendrite.hotkey}"
            )
            return True, "Unrecognized hotkey"

        bt.logging.trace(
            f"Not Blacklisting recognized hotkey {synapse.dendrite.hotkey}"
        )
        return False, "Hotkey recognized!"

    async def blacklist_is_alive(
        self, synapse: distributed_training.protocol.IsAlive
    ) -> typing.Tuple[bool, str]:
        blacklist = await self.blacklist_base(synapse)
        bt.logging.debug(blacklist[1])
        return blacklist

    async def blacklist_all_reduce(
        self, synapse: distributed_training.protocol.AllReduce
    ) -> typing.Tuple[bool, str]:
        blacklist = await self.blacklist_base(synapse)
        bt.logging.debug(blacklist[1])
        return blacklist

    async def blacklist_train(
        self, synapse: distributed_training.protocol.Train
    ) -> typing.Tuple[bool, str]:
        blacklist = await self.blacklist_base(synapse)
        bt.logging.info(blacklist[1])
        return blacklist

    async def priority_base(
        self, synapse: distributed_training.protocol.Train
    ) -> float:
        """
        The priority function determines the order in which requests are handled. More valuable or higher-priority
        requests are processed before others. You should design your own priority mechanism with care.

        This implementation assigns priority to incoming requests based on the calling entity's stake in the metagraph.

        Args:
            synapse (distributed_training.protocol.Train): The synapse object that contains metadata about the incoming request.

        Returns:
            float: A priority score derived from the stake of the calling entity.

        Miners may recieve messages from multiple entities at once. This function determines which request should be
        processed first. Higher values indicate that the request should be processed first. Lower values indicate
        that the request should be processed later.

        Example priority logic:
        - A higher stake results in a higher priority value.
        """
        caller_uid = self.metagraph.hotkeys.index(
            synapse.dendrite.hotkey
        )  # Get the caller index.
        prirority = float(
            self.metagraph.S[caller_uid]
        )  # Return the stake as the priority.
        bt.logging.trace(
            f"Prioritizing {synapse.dendrite.hotkey} with value: ", prirority
        )
        return prirority


# This is the main function, which runs the miner.
if __name__ == "__main__":
    with Miner() as miner:
        while True:
            bt.logging.info("Miner running...", time.time())
            time.sleep(5)<|MERGE_RESOLUTION|>--- conflicted
+++ resolved
@@ -23,7 +23,6 @@
 import time
 import typing
 
-import bittensor as bt
 import hivemind
 import numpy as np
 import torch
@@ -33,32 +32,19 @@
 from hivemind.p2p import PeerID
 from transformers import AutoModelForCausalLM
 
+import bittensor as bt
 import distributed_training
-
+from distributed_training import __spec_version__, __version__
 # import base miner class which takes care of most of the boilerplate
 from distributed_training.base.miner import BaseMinerNeuron
 from distributed_training.data.dataset import DataLoader
-from distributed_training.utils.gradient_averager import (
-    DTGradientAverager,
-)
-from distributed_training.utils.state_loader import (
-    load_state_from_peer,
-)
-
+from distributed_training.utils.gradient_averager import DTGradientAverager
+from distributed_training.utils.misc import (get_bandwidth, init_dht,
+                                             load_wandb, setup_logging)
 from distributed_training.utils.progress_tracker import (
-    GlobalTrainingProgress,
-    LocalTrainingProgress,
-    update_global_tracker_state,
-)
-from distributed_training.utils.misc import (
-    get_bandwidth,
-    init_dht,
-    load_wandb,
-    setup_logging,
-)
+    GlobalTrainingProgress, LocalTrainingProgress, update_global_tracker_state)
+from distributed_training.utils.state_loader import load_state_from_peer
 from distributed_training.utils.uids import map_uid_to_peerid
-from bitsandbytes.optim import LAMB
-from distributed_training import __version__, __spec_version__
 
 
 class Miner(BaseMinerNeuron):
@@ -120,24 +106,8 @@
         # Init UID
         self.uid = self.metagraph.hotkeys.index(self.wallet.hotkey.ss58_address)
 
-        # Set weight decay of specific layers:
-        optim_groups = [
-            {
-                "params": [p for _, p in self.model.named_parameters() if p.dim() >= 2],
-                "weight_decay": 0.1,
-            },
-            {
-                "params": [p for _, p in self.model.named_parameters() if p.dim() < 2],
-                "weight_decay": 0.0,
-            },
-        ]
-
         # Set up a decentralized optimizer that will average with peers in background
-<<<<<<< HEAD
-        self.opt = LAMB(optim_groups, lr=self.config.neuron.learning_rate)
-=======
         self.opt = LAMB(self.model.parameters(), lr=self.config.neuron.learning_rate)
->>>>>>> a1692526
 
         # Init Gradient Averager
         self.grad_averager = DTGradientAverager(
@@ -230,13 +200,9 @@
         try:
             bt.logging.info("Performing Gradient Averaging")
             self.grad_averager.step(
-<<<<<<< HEAD
                 custom_group_info=custom_group,
                 timeout=(synapse.timeout),
                 peerids_to_uids=self.peerids_to_uids,
-=======
-                timeout=(synapse.timeout - 20),
->>>>>>> a1692526
             )
             with self.grad_averager.use_averaged_gradients():  # this will fill param.grads with aggregated gradients
                 bt.logging.info("Model Weights Before Optimizer Step")
@@ -365,10 +331,6 @@
 
         total_loss = 0
         index = 0
-        grad_accum_steps = self.config.neuron.global_batch_size_train // (
-            self.config.neuron.local_batch_size_train
-            * self.config.neuron.training_examples_per_miner
-        )
 
         # Train data for one epoch
         for index, batch in enumerate(dataloader):
@@ -379,38 +341,17 @@
             # Zero Gradients
             self.opt.zero_grad()
 
-<<<<<<< HEAD
-            # Zero Gradients
-            self.opt.zero_grad(
-                set_to_none=True  # Potential memory save setting to None
-            )
-
-            # Forward pass with potential mixed precision
-            # with torch.autocast(device_type='cuda', dtype=torch.bfloat16):
-            outputs = self.model(input_ids=inputs, labels=inputs)
-            loss = outputs.loss
-            scaled_loss = (  # TODO Consider dividing by world_size too
-                loss
-                / self.config.neuron.global_batch_size_train
-                / self.config.neuron.local_batch_size_train  # We dont divide by len(input) as global_batch_size_train already reflects that (million tokens/token len)
-            )
-=======
             # Forward pass
             outputs = self.model(input_ids=inputs, labels=labels)
 
             # Normalize loss to account for batch accumulation
             loss = outputs[1]
->>>>>>> a1692526
 
             # Accumulate Total Loss
             total_loss += loss.detach().item()
 
             # Backward Pass
-<<<<<<< HEAD
-            scaled_loss.backward()
-=======
             loss.backward()
->>>>>>> a1692526
 
             # Accumulate Gradients
             self.grad_averager.accumulate_grads_(batch_size=len(inputs))
@@ -419,14 +360,7 @@
             self.local_progress.samples_accumulated += 1
 
             # Log accumulation status
-<<<<<<< HEAD
-            bt.logging.info(
-                f"Index: {index} | Loss: {outputs.loss.detach().item():.2f}"
-            )
-
-=======
             bt.logging.info(f"Index: {index} | Loss: {loss.detach().item():.2f}")
->>>>>>> a1692526
             if not self.config.neuron.dont_wandb_log:
                 self.wandb.log(
                     {
@@ -445,15 +379,6 @@
             for param in self.model.parameters()
         )
 
-        # Copy gradients
-        gradients = tuple(
-            (
-                param.grad.detach().cpu().clone()
-                if param.grad is not None
-                else torch.zeros_like(param)
-            )
-            for param in self.model.parameters()
-        )
 
         if synapse.gradient_test_index > len(gradients):
             bt.logging.error(
