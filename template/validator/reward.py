# The MIT License (MIT)
# Copyright © 2023 Yuma Rao
# Copyright © 2023 KMFODA

# Permission is hereby granted, free of charge, to any person obtaining a copy of this software and associated
# documentation files (the “Software”), to deal in the Software without restriction, including without limitation
# the rights to use, copy, modify, merge, publish, distribute, sublicense, and/or sell copies of the Software,
# and to permit persons to whom the Software is furnished to do so, subject to the following conditions:

# The above copyright notice and this permission notice shall be included in all copies or substantial portions of
# the Software.

# THE SOFTWARE IS PROVIDED “AS IS”, WITHOUT WARRANTY OF ANY KIND, EXPRESS OR IMPLIED, INCLUDING BUT NOT LIMITED TO
# THE WARRANTIES OF MERCHANTABILITY, FITNESS FOR A PARTICULAR PURPOSE AND NONINFRINGEMENT. IN NO EVENT SHALL
# THE AUTHORS OR COPYRIGHT HOLDERS BE LIABLE FOR ANY CLAIM, DAMAGES OR OTHER LIABILITY, WHETHER IN AN ACTION
# OF CONTRACT, TORT OR OTHERWISE, ARISING FROM, OUT OF OR IN CONNECTION WITH THE SOFTWARE OR THE USE OR OTHER
# DEALINGS IN THE SOFTWARE.

import asyncio
import random
import time
from typing import List

import bittensor as bt
import torch

from template.data.dataset import SubsetFalconLoader#, get_random_batches
from template.utils.misc import compute_losses
from template.utils.uids import get_random_uids


def score_metrics(self):
    """
    Scores the metrics of the model after running AllReduce.
    We are using both loss and perplexity here to get a more nuanced view of the model's performance to balance the validation of miners more fairly.
    """
    
    # Load a random set of batches
    batches = get_random_batches( n = self.config.pages_per_epoch, batch_size = self.config.bs, sequence_length = self.config.sl )
    
    # TODO Should we do add/remove delta? Or just use the model as is?
    average_loss, ppl = self.previous_loss - compute_losses(self.model, batches, device=self.config.device)
                    
    delta_loss = average_loss - self.previous_loss
    delta_ppl = ppl - self.previous_ppl
    
    # Weights are the softmax of the loss and perplexity deltas, i.e. scaled according to how much the metrics have changed.
    score = self.config.alpha * torch.softmax(delta_loss, dim=0) + (1 - self.config.alpha)
    score *= self.config.beta * torch.softmax(delta_ppl, dim=0) + (1 - self.config.beta)
    
    self.previous_loss = average_loss
    self.previous_ppl = ppl
    
    return score
    
    
def score_gradients(self, response, uid):
    
    # Create Dataloader
    dataloader = SubsetFalconLoader(
        batch_size=self.config.neuron.local_batch_size_train, sequence_length=1024, rows=response.dataset_indices
    )

    # Train data for on last indices
    for index, batch in enumerate(dataloader): continue

    inputs = batch.to(self.device)

    # Zero Gradients
    self.opt.zero_grad()
    
    # Forward pass
    outputs = self.model(input_ids=inputs, labels=inputs)

    loss = outputs.loss

    # Backward Pass
    loss.backward()

    # Accumulate Gradients
    self.grad_averager.accumulate_grads_(batch_size=len(inputs))
    
    if not self.config.neuron.dont_wandb_log:
        self.wandb.log({"loss": outputs.loss.detach().item()})

    # Store summed random gradients in the synapse
    gradients = tuple(param.grad.detach().cpu().clone() if param.grad is not None else torch.zeros_like(param) for param in self.model.parameters())
    gradients =  float(torch.sum(torch.abs(gradients[response.gradient_test_index])))
        
    bt.logging.info(f"Local Validator Sum of Layer {response.gradient_test_index}'s Gradients are: {gradients}")
    bt.logging.info(f"UID {uid} Sum of Layer {response.gradient_test_index}'s Gradients are: {response.gradients}")

    # TODO Address issue where gradient sum is negative
    score = 1-(abs(gradients-response.gradients))
    
    return score


async def score_blacklist(self, uids):
    
    scores = torch.FloatTensor([1 for _ in uids]).to(self.device)
    for i, uid in enumerate(uids):
        if self.uids_to_peerids[uid] == None:
            scores[i] = 0.0
        else:
            scores[i] = 1.0

    return scores

async def score_bandwidth(self, uids, timeout = 60):
    
    scores = torch.FloatTensor([1 for _ in uids]).to(self.device)
    for i, uid in enumerate(uids):
        peer = self.uids_to_peerids[uid]

        if peer is None:

            scores[i] = 0
        
        else:
        
            try:
                start_time = time.perf_counter()

                metadata, tensors = await asyncio.wait_for(self.load_state_from_miner(peer), timeout=timeout)
                end_time = time.perf_counter()

                if (metadata is None) or (tensors is None):
                    scores[i] = 0
                else:
                    scores[i] = 1 - ((end_time - start_time)/timeout)

                bt.logging.info(f"Reward for peer {peer} is {scores[i]}")

            except Exception as e:

                bt.logging.info(f"Failed to download state from {peer} - {repr(e)}")
                scores[i] = 0
                bt.logging.info(f"Reward for peer {peer} is {scores[i]}")

    return scores
                     
async def get_rewards(
    self,
    uids: List[int],
    responses: list,
    all_reduce: bool = False,
    scores = None,
) -> torch.FloatTensor:
    """
    Returns a tensor of rewards for the given query and responses.

    Args:
    - uids (List[int]): A list of uids that were queried.
    - responses (List): A list of all the responses from the queried uids.
    - all_reduce (bool): A boolean representing wether the all_reduce synapse was called.
    - responses (List[float]): A list of responses from the miners.

    Returns:
    - torch.FloatTensor: A tensor of rewards for the given query and responses.
    """
    if (responses == [[]]) or ([response[0] for response in responses if response[0].dendrite.status_code == 200 and response[0].loss != []] == []):
        
<<<<<<< HEAD
        if all_reduce:            
=======
        if all_reduce:

            # Now that we've called all_reduce on all available UIDs only score a sample of them to spread scoring burden across all validators
            self.miner_uids = await get_random_uids(self, dendrite=self.dendrite, k=self.config.neuron.sample_size)
            
            # Set up the scores tensor
            scores = torch.FloatTensor([1 for _ in self.miner_uids]).to(self.device)
            
            # Update mapping of uids to peerids
            self.uids_to_peerids = await self.map_uid_to_peerid(range(0, self.metagraph.n))
            
>>>>>>> 9ff29ee0
            # Check if peer is connected to DHT & run_id and blacklist them if they are not
            blacklist_scores = await score_blacklist(self, uids)
            bt.logging.info(f"DHT Blacklist Scores: {blacklist_scores}")
            self.event.update({f"rewards.blacklist.uid{uid}": blacklist_score for uid, blacklist_score in zip(uids, blacklist_scores)})
            scores *= blacklist_scores

            # Score miners bandwidth
            bandwidth_scores = await score_bandwidth(self, uids)
            bt.logging.info(f"Bandwidth Scores: {bandwidth_scores}")
            self.event.update({f"rewards.bandwidth_scores.uid{uid}": bandwidth_score for uid, bandwidth_score in zip(uids, bandwidth_scores)})
            scores *= bandwidth_scores
            
            # TODO Add more metrics after the all-reduce?
            #scores *= score_metrics()
        else:
            # Set up the scores tensor
            # TODO Fix above if-statment
            return scores
            #scores = torch.FloatTensor([0 for _ in uids]).to(self.device)
            
    else:

        scores = torch.FloatTensor([1 if response.dendrite.status_code == 200 and response.loss != [] else 0 for _, response in zip(uids, responses[0])]).to(self.device)
        bt.logging.info(f"Timeout Scores: {scores}")

        # Periodically check if peer is connected to DHT & run_id and blacklist them if they are not
        if ((self.step % 10)==0):

            # Update mapping of uids to peerids
            self.uids_to_peerids = await self.map_uid_to_peerid(range(0, self.metagraph.n))
            
            # Check if peer is connected to DHT & run_id and blacklist them if they are not
            blacklist_scores = await score_blacklist(self, uids.tolist())
            bt.logging.info(f"DHT Blacklist Scores: {blacklist_scores}")
            self.event.update({f"rewards.blacklist.uid{uid}": blacklist_score for uid, blacklist_score in zip(uids, blacklist_scores)})
            scores *= blacklist_scores

        # Re-calculate gradients for a subset of uids and score the difference between local gradients and the miner's gradients
        gradient_scores = torch.FloatTensor([score_gradients(self,response, uids.tolist()[index]) if (response.dendrite.status_code == 200) and (scores[index] != 0) else 0 for index, response in enumerate(responses[0])]).to(self.device)
        bt.logging.info(f"Gradient Scores: {gradient_scores}")
        self.event.update({f"rewards.gradient.uid{uid}": gradient_score for uid, gradient_score in zip(uids.tolist(), gradient_scores)})
        scores *= gradient_scores

        # Calculate Data Indices Scores
        steps_scores = torch.FloatTensor([len(response.dataset_indices) if (response.dendrite.status_code == 200) and (scores[index] != 0) else 0 for index, response in enumerate(responses[0])]).to(self.device)
        bt.logging.info(f"Steps Scores: {steps_scores}")
        self.event.update({f"rewards.steps.uid{uid}": steps_score for uid, steps_score in zip(uids.tolist(), steps_scores)})
        scores *= steps_scores

    return scores<|MERGE_RESOLUTION|>--- conflicted
+++ resolved
@@ -161,21 +161,7 @@
     """
     if (responses == [[]]) or ([response[0] for response in responses if response[0].dendrite.status_code == 200 and response[0].loss != []] == []):
         
-<<<<<<< HEAD
         if all_reduce:            
-=======
-        if all_reduce:
-
-            # Now that we've called all_reduce on all available UIDs only score a sample of them to spread scoring burden across all validators
-            self.miner_uids = await get_random_uids(self, dendrite=self.dendrite, k=self.config.neuron.sample_size)
-            
-            # Set up the scores tensor
-            scores = torch.FloatTensor([1 for _ in self.miner_uids]).to(self.device)
-            
-            # Update mapping of uids to peerids
-            self.uids_to_peerids = await self.map_uid_to_peerid(range(0, self.metagraph.n))
-            
->>>>>>> 9ff29ee0
             # Check if peer is connected to DHT & run_id and blacklist them if they are not
             blacklist_scores = await score_blacklist(self, uids)
             bt.logging.info(f"DHT Blacklist Scores: {blacklist_scores}")
