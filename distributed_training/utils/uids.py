--- conflicted
+++ resolved
@@ -1,4 +1,3 @@
-import torch
 import random
 import bittensor as bt
 from typing import List
@@ -7,13 +6,10 @@
 import distributed_training
 from hivemind.utils.timed_storage import ValueWithExpiration
 from hivemind.p2p import PeerID
-<<<<<<< HEAD
 import time
 import datetime as dt
 
-=======
 import numpy as np
->>>>>>> 1d2e605d
 
 async def check_uid(dendrite, axon, uid, epoch=None):
     try:
