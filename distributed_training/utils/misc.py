--- conflicted
+++ resolved
@@ -31,7 +31,6 @@
 from multiprocessing import Queue
 from typing import Any, Callable, List
 
-import bittensor as bt
 import hivemind
 import logging_loki
 import speedtest
@@ -44,16 +43,9 @@
 from logtail import LogtailHandler
 from loguru import logger as bt_logger
 
+import bittensor as bt
 from distributed_training.data.dataset import DataLoader
-<<<<<<< HEAD
 from distributed_training.protocol import Train
-=======
-from bitarray import bitarray
-import wandb
-import os
-from dotenv import load_dotenv
-import asyncio
->>>>>>> a1692526
 
 load_dotenv()
 
@@ -487,13 +479,8 @@
     while successful_connection is False:
         if (retries == max_retries) and (successful_connection is False):
             raise Exception("Max retries reached, operation failed.")
-<<<<<<< HEAD
-        for initial_peer in initial_peers_list:
-            for attempt in range(0, buffer):
-=======
         for attempt in range(0, buffer):
             for initial_peer in initial_peers_list:
->>>>>>> a1692526
                 try:
                     # Init DHT
                     self.dht = hivemind.DHT(
@@ -525,11 +512,7 @@
                     return
                 except Exception as e:
                     bt.logging.error(
-<<<<<<< HEAD
-                        f"Attempt {attempt + 1} to init DHT using initial_peer as {initial_peer} failed with error: {e}"
-=======
                         f"Attempt {retries + 1} to init DHT using initial_peer as {initial_peer} failed with error: {e}"
->>>>>>> a1692526
                     )
                     retries += 1
                     time.sleep(5)
