--- conflicted
+++ resolved
@@ -22,7 +22,6 @@
 import random
 import time
 from datetime import datetime
-from typing import List
 
 import base58
 import bittensor as bt
@@ -413,7 +412,7 @@
         ):
             return False
         return True
-    except Exception as e:
+    except Exception:
         return False
 
 
@@ -431,7 +430,7 @@
                     self.uid_tracker[uid]["repo_valid_score"] = 0
                 else:
                     self.uid_tracker[uid]["repo_valid_score"] = 1
-            except Exception as e:
+            except Exception:
                 self.uid_tracker[uid]["repo_valid_score"] = 0
         else:
             self.uid_tracker[uid]["repo_valid_score"] = 0
@@ -527,19 +526,6 @@
         if train_score == 0 and all_reduce_score == 0:
             uid_data["total_score"] = repo_valid_score / repo_valid_scores_normalised
         else:
-<<<<<<< HEAD
-            self.uid_tracker[uid]["total_score"] = (
-                ((0.5 * self.uid_tracker[uid]["train_score"]) / train_score_normalised)
-                # * self.uid_tracker[uid]["repo_valid_score"]
-                + (
-                    (0.5 * self.uid_tracker[uid]["all_reduce_score"])
-                    / all_reduce_score_normalised
-                )
-            )
-
-    # Add metrics reporting
-    self.report_scoring_metrics()
-=======
             normalized_train_score = (0.5 * train_score) / train_scores_normalised
             normalized_all_reduce_score = (
                 0.5 * all_reduce_score
@@ -547,4 +533,6 @@
             uid_data["total_score"] = (
                 normalized_train_score + normalized_all_reduce_score
             )
->>>>>>> a3015d35
+
+    # Add metrics reporting
+    self.report_scoring_metrics()